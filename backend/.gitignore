--- conflicted
+++ resolved
@@ -1,8 +1,3 @@
-<<<<<<< HEAD
-.env
-__pycache__/
-*.pyc
-=======
 # Environment variables
 .env
 .env.*
@@ -75,5 +70,4 @@
 # Local development
 local_settings.py
 db.sqlite3
-media/
->>>>>>> a43e8ec3
+media/